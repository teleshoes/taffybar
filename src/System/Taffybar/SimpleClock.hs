--- conflicted
+++ resolved
@@ -27,12 +27,7 @@
   cal <- calendarNew
   containerAdd container cal
   -- update the date on show
-<<<<<<< HEAD
-  _ <- onShow container $ liftIO $ resetCalendarDate cal tzfn
-=======
-  _ <- on container showSignal (resetCalendarDate cal)
-  --_ <- onShow container $ liftIO $ resetCalendarDate cal
->>>>>>> 9de3e79c
+  _ <- on container showSignal $ resetCalendarDate cal tzfn
   -- prevent calendar from being destroyed, it can be only hidden:
   _ <- on container deleteEvent $ do
     liftIO (widgetHide container)
