--- conflicted
+++ resolved
@@ -38,7 +38,6 @@
   (y,m,d) <- Clock.getCurrentTime >>= return . toGregorian . Clock.utctDay
   calendarSelectMonth cal (fromIntegral m - 1) (fromIntegral y)
   calendarSelectDay cal (fromIntegral d)
-<<<<<<< HEAD
 
 toggleCalendar :: (MonadIO m, WindowClass self, WidgetClass widget)
                   => widget -> self -> m Bool
@@ -64,8 +63,6 @@
       if y > y'
           then windowMove c x (y - y')
           else windowMove c x y'
-=======
->>>>>>> 594a4365
 
 toggleCalendar :: WidgetClass w => w -> Window -> IO Bool
 toggleCalendar w c = do
